# -*- coding: utf-8 -*-
"""General utility functions.

This file is part of PyVISA.

:copyright: 2014-2024 by PyVISA Authors, see AUTHORS for more details.
:license: MIT, see LICENSE for more details.

"""

import functools
import inspect
import io
import math
import os
import platform
import struct
import subprocess
import sys
import warnings
from collections import OrderedDict
from enum import Enum
from pathlib import Path
from types import ModuleType
from typing import (
    AbstractSet,
    Any,
    Callable,
    Dict,
    Iterable,
    List,
    Optional,
    Sequence,
    Tuple,
    Type,
    Union,
    overload,
)

from typing_extensions import Literal

from . import constants, logger

np: Optional[ModuleType]
try:
    import numpy

    np = numpy
except ImportError:
    np = None


#: Length of the header found before a binary block (ieee or hp) that will
#: trigger a warning to alert the user of a possibly incorrect answer from the
#: instrument. In general binary block are not prefixed by a header and finding
#: a long one may mean that we picked up a # in the bulk of the message.
DEFAULT_LENGTH_BEFORE_BLOCK = 25


def _use_numpy_routines(container: Union[type, Callable]) -> bool:
    """Should optimized numpy routines be used to extract data."""
    if np is None or container in (tuple, list):
        return False

    if container is np.array or (
        inspect.isclass(container) and issubclass(container, np.ndarray)  # type: ignore
    ):
        return True

    return False


def read_user_library_path() -> Optional[str]:
    """Return the library path stored in one of the following configuration files:

        <sys prefix>/share/pyvisa/.pyvisarc
        ~/.pyvisarc

    <sys prefix> is the site-specific directory prefix where the platform
    independent Python files are installed.

    Example configuration file:

        [Paths]
        visa library=/my/path/visa.so
        dll_extra_paths=/my/otherpath/;/my/otherpath2

    Return `None` if  configuration files or keys are not present.

    """
    from configparser import ConfigParser, NoOptionError, NoSectionError

    config_parser = ConfigParser()
    files = config_parser.read(
        [
            os.path.join(sys.prefix, "share", "pyvisa", ".pyvisarc"),
            os.path.join(os.path.expanduser("~"), ".pyvisarc"),
        ]
    )

    if not files:
        logger.debug("No user defined library files")
        return None

    logger.debug("User defined library files: %s" % files)
    try:
        return config_parser.get("Paths", "visa library")
    except (NoOptionError, NoSectionError):
        logger.debug("NoOptionError or NoSectionError while reading config file")
        return None


_ADDED_DLL_PATHS: AbstractSet[str] = set()


def add_user_dll_extra_paths() -> Optional[List[str]]:
    """Add paths to search for .dll dependencies on Windows.

    The configuration files are expected to be stored in one of the following location:

        <sys prefix>/share/pyvisa/.pyvisarc
        ~/.pyvisarc

    <sys prefix> is the site-specific directory prefix where the platform
    independent Python files are installed.

    Example configuration file:

        [Paths]
        visa library=/my/path/visa.so
        dll_extra_paths=/my/otherpath/;/my/otherpath2

    """
    from configparser import ConfigParser, NoOptionError, NoSectionError

    if sys.platform == "win32":
        config_parser = ConfigParser()
        files = config_parser.read(
            [
                os.path.join(sys.prefix, "share", "pyvisa", ".pyvisarc"),
                os.path.join(os.path.expanduser("~"), ".pyvisarc"),
            ]
        )

        if not files:
            logger.debug("No user defined configuration")
            return None

        logger.debug("User defined configuration files: %s" % files)

        try:
            dll_extra_paths = config_parser.get("Paths", "dll_extra_paths").split(";")
            for path in dll_extra_paths:
                if path not in _ADDED_DLL_PATHS:
                    os.add_dll_directory(path)
                    _ADDED_DLL_PATHS.add(path)
                else:
                    logger.debug("Path %r has already been added; skipping" % path)
            return dll_extra_paths
        except (NoOptionError, NoSectionError):
            logger.debug(
                "NoOptionError or NoSectionError while reading config file for"
                " dll_extra_paths."
            )
            return None
    else:
        logger.debug("Not loading dll_extra_paths because we are not on Windows")
        return None


class PEMachineType(Enum):
    UNKNOWN = 0
    I386 = 0x014C
    R3000 = 0x0162
    R4000 = 0x0166
    R10000 = 0x0168
    WCEMIPSV2 = 0x0169
    ALPHA = 0x0184
    SH3 = 0x01A2
    SH3DSP = 0x01A3
    SH3E = 0x01A4
    SH4 = 0x01A6
    SH5 = 0x01A8
    ARM = 0x01C0
    AARCH64 = 0xAA64
    THUMB = 0x01C2
    ARMNT = 0x01C4
    AM33 = 0x01D3
    POWERPC = 0x01F0
    POWERPCFP = 0x01F1
    IA64 = 0x0200
    MIPS16 = 0x0266
    ALPHA64 = 0x0284
    MIPSFPU = 0x0366
    MIPSFPU16 = 0x0466
    TRICORE = 0x0520
    CEF = 0x0CEF
    EBC = 0x0EBC
    AMD64 = 0x8664
    M32R = 0x9041
    CEE = 0xC0EE


class ArchitectureType(Enum):
    I386 = ("x86", 32)
    X86_64 = ("x86", 64)
    AARCH64 = ("arm", 64)

    @classmethod
    def from_platform_machine(cls, machine: str) -> Optional["ArchitectureType"]:
        if machine == "i386" or machine == "i686":
            return cls.I386
        elif machine == "x86_64" or machine == "amd64":
            return cls.X86_64
        elif machine == "arm64" or machine == "aarch64":
            return cls.AARCH64

        return None


class LibraryPath(str):
    """Object encapsulating information about a VISA dynamic library."""

    #: Path with which the object was created
    path: str

    #: Detection method employed to locate the library
    found_by: str

    #: Architectural information
    _arch: Optional[List[ArchitectureType]] = None

    def __new__(
        cls: Type["LibraryPath"], path: str, found_by: str = "auto"
    ) -> "LibraryPath":
        obj = super(LibraryPath, cls).__new__(cls, path)  # type: ignore
        obj.path = path
        obj.found_by = found_by

        return obj

    @property
    def arch(self) -> List[ArchitectureType]:
        """Architecture of the library."""
        if self._arch is None:
            try:
                self._arch = get_arch(Path(self.path))
            except Exception:
                self._arch = []

        return self._arch


def cleanup_timeout(timeout: Optional[Union[int, float]]) -> int:
    """Turn a timeout expressed as a float into in interger or the proper constant."""
    if timeout is None or math.isinf(timeout):
        timeout = constants.VI_TMO_INFINITE

    elif timeout < 1:
        timeout = constants.VI_TMO_IMMEDIATE

    elif not (1 <= timeout <= 4294967294):
        raise ValueError("timeout value is invalid")

    else:
        timeout = int(timeout)

    return timeout


_converters: Dict[str, Callable[[str], Any]] = {
    "s": str,
    "b": functools.partial(int, base=2),
    "c": ord,
    "d": int,
    "o": functools.partial(int, base=8),
    "x": functools.partial(int, base=16),
    "X": functools.partial(int, base=16),
    "h": functools.partial(int, base=16),
    "H": functools.partial(int, base=16),
    "e": float,
    "E": float,
    "f": float,
    "F": float,
    "g": float,
    "G": float,
}

_np_converters = {
    "d": "i",
    "e": "d",
    "E": "d",
    "f": "d",
    "F": "d",
    "g": "d",
    "G": "d",
}


ASCII_CONVERTER = Union[
    Literal["s", "b", "c", "d", "o", "x", "X", "e", "E", "f", "F", "g", "G"],
    Callable[[str], Any],
]


def from_ascii_block(
    ascii_data: str,
    converter: ASCII_CONVERTER = "f",
    separator: Union[str, Callable[[str], Iterable[str]]] = ",",
    container: Callable[
        [Iterable[Union[int, float]]], Sequence[Union[int, float]]
    ] = list,
) -> Sequence:
    """Parse ascii data and return an iterable of numbers.

    Parameters
    ----------
    ascii_data : str
        Data to be parsed.
    converter : ASCII_CONVERTER, optional
        Str format of function to convert each value. Default to "f".
    separator : Union[str, Callable[[str], Iterable[str]]]
        str or callable used to split the data into individual elements.
        If a str is given, data.split(separator) is used. Default to ",".
    container : Union[Type, Callable[[Iterable], Sequence]], optional
        Container type to use for the output data. Possible values are: list,
        tuple, np.ndarray, etc, Default to list.

    Returns
    -------
    Sequence
        Parsed data.

    """
    if (
        _use_numpy_routines(container)
        and isinstance(converter, str)
        and isinstance(separator, str)
        and converter in _np_converters
    ):
        assert np  # for typing
        return np.fromstring(ascii_data, _np_converters[converter], sep=separator)

    if isinstance(converter, str):
        try:
            converter = _converters[converter]
        except KeyError:
            raise ValueError(
                "Invalid code for converter: %s not in %s"
                % (converter, str(tuple(_converters.keys())))
            )

    data: Iterable[str]
    if isinstance(separator, str):
        data = ascii_data.split(separator)
        if not data[-1]:
            data = data[:-1]
    else:
        data = separator(ascii_data)

    return container([converter(raw_value) for raw_value in data])


def to_ascii_block(
    iterable: Iterable[Any],
    converter: Union[str, Callable[[Any], str]] = "f",
    separator: Union[str, Callable[[Iterable[str]], str]] = ",",
) -> str:
    """Turn an iterable of numbers in an ascii block of data.

    Parameters
    ----------
    iterable : Iterable[Any]
        Data to be formatted.
    converter : Union[str, Callable[[Any], str]]
        String formatting code or function used to convert each value.
        Default to "f".
    separator : Union[str, Callable[[Iterable[str]], str]]
        str or callable that join individual elements into a str.
        If a str is given, separator.join(data) is used.

    """
    if isinstance(separator, str):
        separator = separator.join

    if isinstance(converter, str):
        converter = "%" + converter
        block = separator(converter % val for val in iterable)
    else:
        block = separator(converter(val) for val in iterable)
    return block


#: Valid binary header when reading/writing binary block of data from an instrument
BINARY_HEADERS = Literal["ieee", "hp", "rs", "empty"]

#: Valid datatype for binary block. See Python standard library struct module for more
#: details.
BINARY_DATATYPES = Literal[
    "s", "b", "B", "h", "H", "i", "I", "l", "L", "q", "Q", "f", "d"
]

#: Valid output containers for storing the parsed binary data
BINARY_CONTAINERS = Union[type, Callable]


def parse_ieee_block_header(
    block: Union[bytes, bytearray],
    length_before_block: Optional[int] = None,
    raise_on_late_block: bool = False,
) -> Tuple[int, int]:
    """Parse the header of a IEEE block.

    Definite Length Arbitrary Block:
    #<header_length><data_length><data>

    The header_length specifies the size of the data_length field.
    And the data_length field specifies the size of the data.

    Indefinite Length Arbitrary Block:
    #0<data>

    In this case the data length returned will be 0. The actual length can be
    deduced from the block and the offset.

    Parameters
    ----------
    block : Union[bytes, bytearray]
        IEEE formatted block of data.
    length_before_block : Optional[int], optional
        Number of bytes before the actual start of the block. Default to None,
        which means that number will be inferred.
    raise_on_late_block : bool, optional
        Raise an error in the beginning of the block is not found before
        DEFAULT_LENGTH_BEFORE_BLOCK, if False use a warning. Default to False.

    Returns
    -------
    int
        Offset at which the actual data starts
    int
        Length of the data in bytes.

    """
    begin = block.find(b"#")
    if begin < 0:
        raise ValueError(
            "Could not find hash sign (#) indicating the start of the block. "
            "The block begins with %r" % block[:25]
        )

    length_before_block = (
        DEFAULT_LENGTH_BEFORE_BLOCK
        if length_before_block is None
        else length_before_block
    )
    if begin > length_before_block:
        msg = (
            "The beginning of the block has been found at %d which "
            "is an unexpectedly large value. The actual block may "
            "have been missing a beginning marker but the block "
            "contained one:\n%s"
        ) % (begin, repr(block[: begin + 25]))
        if raise_on_late_block:
            raise RuntimeError(msg)
        else:
            warnings.warn(msg, UserWarning)

    try:
        # int(block[begin+1]) != int(block[begin+1:begin+2]) in Python 3
        header_length = int(block[begin + 1 : begin + 2], base=16)
    except ValueError:
        header_length = 0

    offset = begin + 2 + header_length

    if header_length > 0:
        # #3100DATA
        # 012345

        if header_length == 10 and len(block[begin:]) < (2**16) + 4:
            # Detect an HP formatted block, which starts with "A"
            msg = (
                "Header length in IEEE format was indicated as 0xA (10d) but the "
                "block length was less than 64 KiB. It appears the block may be "
                "using the HP format instead of IEEE. If so, you will need to use "
                'the `header_fmt = "hp"` argument.'
            )
            raise ValueError(msg)

        data_length = int(block[begin + 2 : offset])

    else:
        # #0DATA
        # 012
        data_length = -1

    return offset, data_length


def parse_rs_block_header(
    block: Union[bytes, bytearray],
    length_before_block: Optional[int] = None,
    raise_on_late_block: bool = False,
) -> Tuple[int, int]:
    """Parse the header of a Rohde & Schwarz extended-length block. This is
    used for data transfers 1 GB or larger on R&S instruments.

    Definite Length Arbitrary Block:
    #(<data_length>)<data>

    The header_length specifies the size of the data_length field.
    And the data_length field specifies the size of the data.

    Parameters
    ----------
    block : Union[bytes, bytearray]
        R&S formatted block of data
    length_before_block : Optional[int], optional
        Maximum number of bytes before the actual start of the block before a warning
        is issued (or an exception is raised, if raise_on_late_block is True). Default
        to None, which means the DEFAULT_LENGTH_BEFORE_BLOCK constant will be used..
    raise_on_late_block : bool, optional
        Raise an error in the beginning of the block is not found before
        length_before_block, if False use a warning. Default to False.

    Returns
    -------
    int
        Offset at which the actual data starts
    int
        Length of the data in bytes.

    """
    begin = block.find(b"#(")
    if begin < 0:
        raise ValueError(
            'Could not find the standard block header ("#(") indicating the start '
            "of the block. The block begins with %r" % block[:25]
        )

    length_before_block = (
        DEFAULT_LENGTH_BEFORE_BLOCK
        if length_before_block is None
        else length_before_block
    )
    if begin > length_before_block:
        msg = (
            "The beginning of the block has been found at %d which "
            "is an unexpectedly large value. The actual block may "
            "have been missing a beginning marker but the block "
            "contained one:\n%s"
        ) % (begin, repr(block[: begin + 25]))
        if raise_on_late_block:
            raise RuntimeError(msg)
        else:
            warnings.warn(msg, UserWarning)

    # Rohde & Schwarz uses the format #(length_digits)DATA when the number of bytes is
    # larger than what can be represented with 9 decimal digits (≥1 GB). The length
    # character is no longer used, and instead parentheses are used to delimit the
    # length, allowing an arbitrary number of length digits.
    header_length = (block.find(b")", begin)) - (begin + 2)
    if header_length < 0:
        msg = "Block length is indicated using parentheses syntax, but no closing parenthesis was found."
        raise RuntimeError(msg)
    elif header_length > 18:
        # ≥1 exabyte of data seems quite unlikely
        msg = f"Unexpectedly large block length indicated using parentheses syntax. Indicated length was {header_length} decimal digits long."
        raise RuntimeError(msg)

    """
    #(12345678901234567890123)DATA
    ^ ^                     ^ ^
    | |<-- header_length -->| |
    | |                       `--- offset
    | `--- begin + 2
    `--- begin
    """
    offset = begin + 2 + header_length + 1
    data_length = int(block[begin + 2 : offset - 1])

    return offset, data_length


def parse_ieee_or_rs_block_header(
    block: Union[bytes, bytearray],
    length_before_block: Optional[int] = None,
    raise_on_late_block: bool = False,
) -> Tuple[int, int]:
    """Parse the header of a IEEE block.

    Definite Length Arbitrary Block:
    #<header_length><data_length><data>

    The header_length specifies the size of the data_length field.
    And the data_length field specifies the size of the data.

    Indefinite Length Arbitrary Block:
    #0<data>

    In this case the data length returned will be 0. The actual length can be
    deduced from the block and the offset.

    Parameters
    ----------
    block : Union[bytes, bytearray]
        IEEE formatted block of data.
    length_before_block : Optional[int], optional
        Maximum number of bytes before the actual start of the block before a warning
        is issued (or an exception is raised, if raise_on_late_block is True). Default
        to None, which means the DEFAULT_LENGTH_BEFORE_BLOCK constant will be used..
    raise_on_late_block : bool, optional
        Raise an error in the beginning of the block is not found before
        length_before_block, if False use a warning. Default to False.

    Returns
    -------
    int
        Offset at which the actual data starts
    int
        Length of the data in bytes.

    """
    begin = block.find(b"#")
    if begin < 0:
        raise ValueError(
            "Could not find hash sign (#) indicating the start of the block. "
            "The first 25 characters of the block: %r" % block[:25]
        )

    if block[begin + 1] == ord("("):
        return parse_rs_block_header(block, length_before_block, raise_on_late_block)
    else:
        return parse_ieee_block_header(block, length_before_block, raise_on_late_block)


def parse_hp_block_header(
    block: Union[bytes, bytearray],
    is_big_endian: bool,
    length_before_block: Optional[int] = None,
    raise_on_late_block: bool = False,
) -> Tuple[int, int]:
    """Parse the header of a HP block.

    Definite Length Arbitrary Block:
    #A<data_length><data>

    The header ia always 4 bytes long.
    The data_length field specifies the size of the data.

    Parameters
    ----------
    block : Union[bytes, bytearray]
        HP formatted block of data.
    is_big_endian : bool
        Is the header in big or little endian order.
    length_before_block : Optional[int], optional
        Number of bytes before the actual start of the block. Default to None,
        which means that number will be inferred.
    raise_on_late_block : bool, optional
        Raise an error in the beginning of the block is not found before
        DEFAULT_LENGTH_BEFORE_BLOCK, if False use a warning. Default to False.

    Returns
    -------
    int
        Offset at which the actual data starts
    int
        Length of the data in bytes.

    """
    begin = block.find(b"#A")
    if begin < 0:
        raise ValueError(
            "Could not find the standard block header (#A) indicating the start "
            "of the block. The block begins with %r" % block[:25]
        )

    length_before_block = (
        DEFAULT_LENGTH_BEFORE_BLOCK
        if length_before_block is None
        else length_before_block
    )
    if begin > length_before_block:
        msg = (
            "The beginning of the block has been found at %d which "
            "is an unexpectedly large value. The actual block may "
            "have been missing a beginning marker but the block "
            "contained one:\n%s"
        ) % (begin, repr(block))
        if raise_on_late_block:
            raise RuntimeError(msg)
        else:
            warnings.warn(msg, UserWarning)

    offset = begin + 4

    data_length = int.from_bytes(
        block[begin + 2 : offset], byteorder="big" if is_big_endian else "little"
    )

    return offset, data_length


def from_ieee_block(
    block: Union[bytes, bytearray],
    datatype: BINARY_DATATYPES = "f",
    is_big_endian: bool = False,
    container: Callable[
        [Iterable[Union[int, float]]], Sequence[Union[int, float]]
    ] = list,
) -> Sequence[Union[int, float]]:
    """Convert a block in the IEEE format into an iterable of numbers.

    Definite Length Arbitrary Block:
    #<header_length><data_length><data>

    The header_length specifies the size of the data_length field.
    And the data_length field specifies the size of the data.

    Indefinite Length Arbitrary Block:
    #0<data>

    Parameters
    ----------
    block : Union[bytes, bytearray]
        IEEE formatted block of data.
    datatype : BINARY_DATATYPES, optional
        Format string for a single element. See struct module. 'f' by default.
    is_big_endian : bool, optional
        Are the data in big or little endian order.
    container : Union[Type, Callable[[Iterable], Sequence]], optional
        Container type to use for the output data. Possible values are: list,
        tuple, np.ndarray, etc, Default to list.

    Returns
    -------
    Sequence[Union[int, float]]
        Parsed data.

    """
    offset, data_length = parse_ieee_block_header(block)

    # If the data length is not reported takes all the data and do not make
    # any assumption about the termination character
    if data_length == -1:
        data_length = len(block) - offset

    if len(block) < offset + data_length:
        raise ValueError(
            "Binary data is incomplete. The header states %d data"
            " bytes, but %d where received." % (data_length, len(block) - offset)
        )

    return from_binary_block(
        block, offset, data_length, datatype, is_big_endian, container
    )


def from_rs_block(
    block: Union[bytes, bytearray],
    datatype: BINARY_DATATYPES = "f",
    is_big_endian: bool = False,
    container: Callable[
        [Iterable[Union[int, float]]], Sequence[Union[int, float]]
    ] = list,
) -> Sequence[Union[int, float]]:
    """Convert a block in the Rohde & Schwarz format into an iterable of numbers.

    Definite Length Arbitrary Block:
    #(<data_length>)<data>

    The header_length specifies the size of the data_length field.
    The data_length field specifies the size of the data.

    Parameters
    ----------
    block : Union[bytes, bytearray]
        R&S formatted block of data.
    datatype : BINARY_DATATYPES, optional
        Format string for a single element. See struct module. 'f' by default.
    is_big_endian : bool, optional
        Are the data in big or little endian order.
    container : Union[Type, Callable[[Iterable], Sequence]], optional
        Container type to use for the output data. Possible values are: list,
        tuple, np.ndarray, etc, Default to list.

    Returns
    -------
    Sequence[Union[int, float]]
        Parsed data.

    """
    offset, data_length = parse_rs_block_header(block)

    # If the data length is not reported takes all the data and do not make
    # any assumption about the termination character
    if data_length == -1:
        data_length = len(block) - offset

    if len(block) < offset + data_length:
        raise ValueError(
            "Binary data is incomplete. The header states %d data"
            " bytes, but %d where received." % (data_length, len(block) - offset)
        )

    return from_binary_block(
        block, offset, data_length, datatype, is_big_endian, container
    )


def from_ieee_or_rs_block(
    block: Union[bytes, bytearray],
    datatype: BINARY_DATATYPES = "f",
    is_big_endian: bool = False,
    container: Callable[
        [Iterable[Union[int, float]]], Sequence[Union[int, float]]
    ] = list,
) -> Sequence[Union[int, float]]:
    """Convert a block in either the IEEE or Rohde & Schwarz format into an iterable of numbers.

    Definite Length Arbitrary Block (IEEE):
    #<header_length><data_length><data>

    Definite Length Arbitrary Block (R&S):
    #(<data_length>)<data>

    The header_length specifies the size of the data_length field.
    The data_length field specifies the size of the data.

    Parameters
    ----------
    block : Union[bytes, bytearray]
        R&S formatted block of data.
    datatype : BINARY_DATATYPES, optional
        Format string for a single element. See struct module. 'f' by default.
    is_big_endian : bool, optional
        Are the data in big or little endian order.
    container : Union[Type, Callable[[Iterable], Sequence]], optional
        Container type to use for the output data. Possible values are: list,
        tuple, np.ndarray, etc, Default to list.

    Returns
    -------
    Sequence[Union[int, float]]
        Parsed data.

    """
    offset, data_length = parse_ieee_or_rs_block_header(block)

    # If the data length is not reported takes all the data and do not make
    # any assumption about the termination character
    if data_length == -1:
        data_length = len(block) - offset

    if len(block) < offset + data_length:
        raise ValueError(
            "Binary data is incomplete. The header states %d data"
            " bytes, but %d where received." % (data_length, len(block) - offset)
        )

    return from_binary_block(
        block, offset, data_length, datatype, is_big_endian, container
    )


def from_hp_block(
    block: Union[bytes, bytearray],
    datatype: BINARY_DATATYPES = "f",
    is_big_endian: bool = False,
    container: Callable[
        [Iterable[Union[int, float]]], Sequence[Union[int, float]]
    ] = list,
) -> Sequence[Union[int, float]]:
    """Convert a block in the HP format into an iterable of numbers.

    Definite Length Arbitrary Block:
    #A<data_length><data>

    The header ia always 4 bytes long.
    The data_length field specifies the size of the data.

    Parameters
    ----------
    block : Union[bytes, bytearray]
        HP formatted block of data.
    datatype : BINARY_DATATYPES, optional
        Format string for a single element. See struct module. 'f' by default.
    is_big_endian : bool, optional
        Are the data in big or little endian order.
    container : Union[Type, Callable[[Iterable], Sequence]], optional
        Container type to use for the output data. Possible values are: list,
        tuple, np.ndarray, etc, Default to list.

    Returns
    -------
    Sequence[Union[int, float]]
        Parsed data.

    """
    offset, data_length = parse_hp_block_header(block, is_big_endian)

    if len(block) < offset + data_length:
        raise ValueError(
            "Binary data is incomplete. The header states %d data"
            " bytes, but %d where received." % (data_length, len(block) - offset)
        )

    return from_binary_block(
        block, offset, data_length, datatype, is_big_endian, container
    )


def from_binary_block(
    block: Union[bytes, bytearray],
    offset: int = 0,
    data_length: Optional[int] = None,
    datatype: BINARY_DATATYPES = "f",
    is_big_endian: bool = False,
    container: Callable[
        [Iterable[Union[int, float]]], Sequence[Union[int, float]]
    ] = list,
) -> Sequence[Union[int, float]]:
    """Convert a binary block into an iterable of numbers.


    Parameters
    ----------
    block : Union[bytes, bytearray]
        HP formatted block of data.
    offset : int
        Offset at which the actual data starts
    data_length : int
        Length of the data in bytes.
    datatype : BINARY_DATATYPES, optional
        Format string for a single element. See struct module. 'f' by default.
    is_big_endian : bool, optional
        Are the data in big or little endian order.
    container : Union[Type, Callable[[Iterable], Sequence]], optional
        Container type to use for the output data. Possible values are: list,
        tuple, np.ndarray, etc, Default to list.

    Returns
    -------
    Sequence[Union[int, float]]
        Parsed data.

    """
    if data_length is None:
        data_length = len(block) - offset

    element_length = struct.calcsize(datatype)
    array_length = int(data_length / element_length)

    endianess = ">" if is_big_endian else "<"

    if _use_numpy_routines(container):
        assert np  # for typing
        return np.frombuffer(block, endianess + datatype, array_length, offset)

    fullfmt = "%s%d%s" % (endianess, array_length, datatype)

    try:
        raw_data = struct.unpack_from(fullfmt, block, offset)
    except struct.error:
        raise ValueError("Binary data was malformed")

    if datatype in "sp":
        raw_data = raw_data[0]

    return container(raw_data)


def to_binary_block(
    iterable: Union[bytes, bytearray, Sequence[Union[int, float]]],
    header: Union[str, bytes],
    datatype: BINARY_DATATYPES,
    is_big_endian: bool,
) -> bytes:
    """Convert an iterable of numbers into a block of data with a given header.

    Parameters
    ----------
    iterable : Sequence[Union[int, float]]
        Sequence of numbers to pack into a block.
    header : Union[str, bytes]
        Header which should prefix the binary block
    datatype : BINARY_DATATYPES
        Format string for a single element. See struct module.
    is_big_endian : bool
        Are the data in big or little endian order.

    Returns
    -------
    bytes
        Binary block of data preceded by the specified header

    """
    if isinstance(header, str):
        header = header.encode("ascii")

    if isinstance(iterable, (bytes, bytearray)):
        if datatype not in "sbB":
            warnings.warn(
                "Using the formats 's', 'p', 'b' or 'B' is more efficient when "
                "directly writing bytes",
                UserWarning,
            )
        else:
            return header + iterable

    endianess = ">" if is_big_endian else "<"

    if _use_numpy_routines(type(iterable)):
        assert np and isinstance(iterable, np.ndarray)  # For typing
        return header + iterable.astype(endianess + datatype).tobytes()

    array_length = len(iterable)
    fullfmt = "%s%d%s" % (endianess, array_length, datatype)

    if datatype in ("s", "p"):
        block = struct.pack(fullfmt, iterable)

    else:
        block = struct.pack(fullfmt, *iterable)

    return header + block


def to_ieee_block(
    iterable: Sequence[Union[int, float]],
    datatype: BINARY_DATATYPES = "f",
    is_big_endian: bool = False,
) -> bytes:
    """Convert an iterable of numbers into a block of data in the IEEE format.

    Parameters
    ----------
    iterable : Sequence[Union[int, float]]
        Sequence of numbers to pack into a block.
    datatype : BINARY_DATATYPES, optional
        Format string for a single element. See struct module. Default to 'f'.
    is_big_endian : bool, optional
        Are the data in big or little endian order. Default to False.

    Returns
    -------
    bytes
        Binary block of data preceded by the specified header

    """
    array_length = len(iterable)
    element_length = struct.calcsize(datatype)
    data_length = array_length * element_length

<<<<<<< HEAD
    number_of_digits_in_data_length = f'{len(str(data_length)):X}'
=======
    number_of_digits_in_data_length = f"{len(str(data_length)):X}"
>>>>>>> 3ca3806f

    if len(number_of_digits_in_data_length) > 1:
        msg = f"Block length in bytes cannot be greater than or equal to 1 PB (it must be representable with 15 decimal digits), but the block length was {data_length}, which requires {len(str(data_length))} digits to represent."
        raise OverflowError(msg)

    header = f"#{number_of_digits_in_data_length}{data_length:d}"

    # header = "%d" % data_length
    # header = "#%d%s" % (len(header), header)

    return to_binary_block(iterable, header, datatype, is_big_endian)

def to_rs_block(
    iterable: Sequence[Union[int, float]],
    datatype: BINARY_DATATYPES = "f",
    is_big_endian: bool = False,
) -> bytes:
    """Convert an iterable of numbers into a block of data in the Rohde & Schwarz format
    for extended block lengths. This is used by R&S for blocks greater than or equal to 1 GB.

    Parameters
    ----------
    iterable : Sequence[Union[int, float]]
        Sequence of numbers to pack into a block.
    datatype : BINARY_DATATYPES, optional
        Format string for a single element. See struct module. Default to 'f'.
    is_big_endian : bool, optional
        Are the data in big or little endian order. Default to False.

    Returns
    -------
    bytes
        Binary block of data preceded by the specified header

    """
    array_length = len(iterable)
    element_length = struct.calcsize(datatype)
    data_length = array_length * element_length

    header = f'#({data_length:d})'

    return to_binary_block(iterable, header, datatype, is_big_endian)

def to_hp_block(
    iterable: Sequence[Union[int, float]],
    datatype: BINARY_DATATYPES = "f",
    is_big_endian: bool = False,
) -> bytes:
    """Convert an iterable of numbers into a block of data in the HP format.

    Parameters
    ----------
    iterable : Sequence[Union[int, float]]
        Sequence of numbers to pack into a block.
    datatype : BINARY_DATATYPES, optional
        Format string for a single element. See struct module. Default to 'f'.
    is_big_endian : bool, optional
        Are the data in big or little endian order. Default to False.

    Returns
    -------
    bytes
        Binary block of data preceded by the specified header

    """
    array_length = len(iterable)
    element_length = struct.calcsize(datatype)
    data_length = array_length * element_length

    header = b"#A" + (
        int.to_bytes(data_length, 2, "big" if is_big_endian else "little")
    )

    return to_binary_block(iterable, header, datatype, is_big_endian)


# The actual value would be:
# DebugInfo = Union[List[str], Dict[str, Union[str, DebugInfo]]]
DebugInfo = Union[List[str], Dict[str, Any]]


def get_system_details(
    backends: bool = True,
) -> Dict[str, Union[str, Dict[str, DebugInfo]]]:
    """Return a dictionary with information about the system."""
    buildno, builddate = platform.python_build()
    if sys.maxunicode == 65535:
        # UCS2 build (standard)
        unitype = "UCS2"
    else:
        # UCS4 build (most recent Linux distros)
        unitype = "UCS4"
    machine_info = platform.machine()
    maybe_architecture = ArchitectureType.from_platform_machine(machine_info)
    if maybe_architecture:
        architecture_str = str(maybe_architecture.value)
    else:
        architecture_str = machine_info

    from . import __version__

    backend_details: Dict[str, DebugInfo] = OrderedDict()
    d: Dict[str, Union[str, dict]] = {
        "platform": platform.platform(),
        "processor": platform.processor(),
        "executable": sys.executable,
        "implementation": getattr(platform, "python_implementation", lambda: "n/a")(),
        "python": platform.python_version(),
        "compiler": platform.python_compiler(),
        "buildno": buildno,
        "builddate": builddate,
        "unicode": unitype,
        "architecture": architecture_str,
        "pyvisa": __version__,
        "backends": backend_details,
    }

    if backends:
        from . import highlevel

        for backend in highlevel.list_backends():
            if backend.startswith("pyvisa-"):
                backend = backend[7:]

            try:
                cls = highlevel.get_wrapper_class(backend)
            except Exception as e:
                backend_details[backend] = [
                    "Could not instantiate backend",
                    "-> %s" % str(e),
                ]
                continue

            try:
                backend_details[backend] = cls.get_debug_info()
            except Exception as e:
                backend_details[backend] = [
                    "Could not obtain debug info",
                    "-> %s" % str(e),
                ]

    return d


def system_details_to_str(
    d: Dict[str, Union[str, Dict[str, DebugInfo]]], indent: str = ""
) -> str:
    """Convert the system details to a str.

    System details can be obtained by `get_system_details`.

    """

    details = [
        "Machine Details:",
        "   Platform ID:    %s" % d.get("platform", "n/a"),
        "   Processor:      %s" % d.get("processor", "n/a"),
        "",
        "Python:",
        "   Implementation: %s" % d.get("implementation", "n/a"),
        "   Executable:     %s" % d.get("executable", "n/a"),
        "   Version:        %s" % d.get("python", "n/a"),
        "   Compiler:       %s" % d.get("compiler", "n/a"),
        "   Architecture:   %s" % d.get("architecture", "n/a"),
        "   Build:          %s (#%s)"
        % (d.get("builddate", "n/a"), d.get("buildno", "n/a")),
        "   Unicode:        %s" % d.get("unicode", "n/a"),
        "",
        "PyVISA Version: %s" % d.get("pyvisa", "n/a"),
        "",
    ]

    def _to_list(key, value, indent_level=0):
        sp = " " * indent_level * 3

        if isinstance(value, str):
            if key:
                return ["%s%s: %s" % (sp, key, value)]
            else:
                return ["%s%s" % (sp, value)]

        elif isinstance(value, dict):
            if key:
                al = ["%s%s:" % (sp, key)]
            else:
                al = []

            for k, v in value.items():
                al.extend(_to_list(k, v, indent_level + 1))
            return al

        elif isinstance(value, (tuple, list)):
            if key:
                al = ["%s%s:" % (sp, key)]
            else:
                al = []

            for v in value:
                al.extend(_to_list(None, v, indent_level + 1))

            return al

        else:
            return ["%s" % value]

    details.extend(_to_list("Backends", d["backends"]))

    joiner = "\n" + indent
    return indent + joiner.join(details) + "\n"


@overload
def get_debug_info(to_screen: Literal[True] = True) -> None:
    pass


@overload
def get_debug_info(to_screen: Literal[False]) -> str:
    pass


def get_debug_info(to_screen: bool = True):
    """Get the PyVISA debug information."""
    out = system_details_to_str(get_system_details())
    if not to_screen:
        return out
    print(out)


def get_shared_library_arch(filename: Union[str, Path]) -> PEMachineType:
    """Get the architecture of shared library."""
    with io.open(filename, "rb") as fp:
        dos_headers = fp.read(64)
        _ = fp.read(4)

        magic, skip, offset = struct.unpack("=2s58sl", dos_headers)

        if magic != b"MZ":
            raise Exception("Not an executable")

        fp.seek(offset, io.SEEK_SET)
        pe_header = fp.read(6)

        sig, skip, machine = struct.unpack(str("=2s2sH"), pe_header)

        if sig != b"PE":
            raise Exception("Not a PE executable")

        try:
            return PEMachineType(machine)
        except ValueError:
            return PEMachineType.UNKNOWN


def get_arch(filename: Union[str, Path]) -> List[ArchitectureType]:
    """Get the architecture of the platform."""
    this_platform = sys.platform
    if this_platform.startswith("win"):
        machine_type = get_shared_library_arch(filename)
        if machine_type == PEMachineType.I386:
            return [ArchitectureType.I386]
        elif machine_type == PEMachineType.AMD64:
            return [ArchitectureType.X86_64]
        elif machine_type == PEMachineType.AARCH64:
            return [ArchitectureType.AARCH64]
        else:
            return []
    elif this_platform not in ("linux", "darwin"):
        raise OSError("Unsupported platform: %s" % this_platform)
    res = subprocess.run(["file", filename], capture_output=True)
    out = res.stdout.decode("ascii")

    if this_platform.startswith("linux"):
        # Example outputs:
        #   i386:
        #       /usr/bin/python: ELF 32-bit LSB executable, Intel 80386, version 1 (SYSV)
        #   x86_64:
        #       /usr/bin/python3.10: ELF 64-bit LSB pie executable, x86-64, version 1 (SYSV), dynamically linked
        #   aarch64:
        #       /usr/bin/python3.9: ELF 64-bit LSB executable, ARM aarch64, version 1 (SYSV), dynamically linked
        if "80386" in out:
            return [ArchitectureType.I386]
        if "x86-64" in out:
            return [ArchitectureType.X86_64]
        if "aarch64" in out:
            return [ArchitectureType.AARCH64]

        return []
    else:  # darwin
        # universal binary, i386 and x86_64:
        #   /usr/bin/grep: Mach-O universal binary with 2 architectures
        #   /usr/bin/grep (for architecture x86_64):    Mach-O 64-bit executable x86_64
        #   /usr/bin/grep (for architecture i386):      Mach-O executable i386
        # universal binary, x86_64 and aarch64:
        #   /usr/bin/grep: Mach-O universal binary with 2 architectures: [x86_64:Mach-O 64-bit executable x86_64] [arm64e:Mach-O 64-bit executable arm64e]
        #   /usr/bin/grep (for architecture x86_64):	Mach-O 64-bit executable x86_64
        #   /usr/bin/grep (for architecture arm64e):	Mach-O 64-bit executable arm64e
        # single-arch binary, aarch64:
        #   /opt/homebrew/bin/rg: Mach-O 64-bit executable arm64
        archs: List[ArchitectureType] = []

        if "executable i386" in out:
            archs.append(ArchitectureType.I386)
        if "executable x86_64" in out:
            archs.append(ArchitectureType.X86_64)
        if "executable arm64" in out:
            archs.append(ArchitectureType.AARCH64)

        return archs


def message_size(
    num_points: int,
    datatype: BINARY_DATATYPES = "f",
    header_format: Literal["ieee", "hp", "empty"] = "ieee",
) -> int:
    """Helper function to calculate a message size, including the header, in bytes.

    Parameters
    ----------
    num_points : int
        Number of data points to transfer
    datatype : BINARY_DATATYPES, optional
            The format string for a single element. See struct module.
    header_format : str
        Specify "ieee" or "hp" or "empty" header format

    Returns
    -------
    int
        The total message size in bytes

    """
    data_length = num_points * struct.calcsize(datatype)
    if header_format == "ieee":
        header_length = len(f"{data_length}") + 2
    elif header_format == "hp":
        header_length = 4
    elif header_format == "empty":
        header_length = 0
    else:
        raise ValueError("Unsupported header_fmt: %s" % header_format)
    result = data_length + header_length + 1  # 1 for the term char
    return result<|MERGE_RESOLUTION|>--- conflicted
+++ resolved
@@ -1054,11 +1054,7 @@
     element_length = struct.calcsize(datatype)
     data_length = array_length * element_length
 
-<<<<<<< HEAD
-    number_of_digits_in_data_length = f'{len(str(data_length)):X}'
-=======
     number_of_digits_in_data_length = f"{len(str(data_length)):X}"
->>>>>>> 3ca3806f
 
     if len(number_of_digits_in_data_length) > 1:
         msg = f"Block length in bytes cannot be greater than or equal to 1 PB (it must be representable with 15 decimal digits), but the block length was {data_length}, which requires {len(str(data_length))} digits to represent."
